import React, {useEffect, useState} from 'react';
import Image from "next/image";
import styles from '.././Toolkits/Tool.module.css';
import styles1 from '../Agents/Agents.module.css'
import {ToastContainer, toast} from 'react-toastify';
import 'react-toastify/dist/ReactToastify.css';
import styles2 from "./Market.module.css"
import {fetchAgentTemplateConfig, installAgentTemplate} from "@/pages/api/DashboardService";
import {EventBus} from "@/utils/eventBus";
<<<<<<< HEAD
import axios from 'axios';
=======
import axios from "axios";
>>>>>>> b82d0251

export default function AgentTemplate({template}) {
    const [tools, setTools] = useState([])
    const [agentType, setAgentType] = useState('')
    const [templateModel, setTemplateModel] = useState('')
    const [rightPanel, setRightPanel] = useState('overview')
    const [goals, setGoals] = useState([])
    const [instructions, setInstructions] = useState([])
    const [installed, setInstalled] = useState('')
    const [constraints, setConstraints] = useState([])

    useEffect(() => {
        if(window.location.href.toLowerCase().includes('marketplace')) {
<<<<<<< HEAD
            setInstalled('Sign in to install');
            axios.get(`https://app.superagi.com/api/agent_templates/marketplace/template_details/${template.id}`)
              .then((response) => {
                  const data = response.data || [];
                  setAgentType(data.configs.agent_type.value)
                  setTemplateModel(data.configs.model.value)
                  setGoals(data.configs.goal.value)
                  setConstraints(data.configs.constraints.value)
                  setTools(data.configs.tools.value)
                  setInstructions(data.configs.instructions.value)
              })
              .catch((error) => {
                  console.error('Error fetching template details:', error);
              });
        } else {
            fetchAgentTemplateConfig(template.id)
              .then((response) => {
                  const data = response.data || [];
                  setAgentType(data.configs.agent_type.value)
                  setTemplateModel(data.configs.model.value)
                  setGoals(data.configs.goal.value)
                  setConstraints(data.configs.constraints.value)
                  setTools(data.configs.tools.value)
                  setInstructions(data.configs.instructions.value)
              })
              .catch((error) => {
                  console.error('Error fetching template details:', error);
              });
=======
            setInstalled('Sign in to install')
            axios.get(`https://app.superagi.com/api/agent_templates/marketplace/template_details/${template.id}`)
                .then((response) => {
                    const data = response.data || [];
                    setValues(data)
                })
                .catch((error) => {
                    console.error('Error fetching agent templates:', error);
                });
        }
        else {
            setInstalled(template && template.is_installed? 'Installed' : 'Install');
            fetchAgentTemplateConfig(template.id)
                .then((response) => {
                    const data = response.data || [];
                    setValues(data)
                })
                .catch((error) => {
                    console.error('Error fetching template details:', error);
                });
>>>>>>> b82d0251
        }
    }, []);

    function setValues(data){
        setAgentType(data.configs.agent_type.value)
        setTemplateModel(data.configs.model.value)
        setGoals(data.configs.goal.value)
        setConstraints(data.configs.constraints.value)
        setTools(data.configs.tools.value)
        setInstructions(data.configs.instructions.value)
    }

    function handleInstallClick(){
        if(window.location.href.toLowerCase().includes('marketplace')) {
            if (window.location.href.toLowerCase().includes('localhost')) {
                window.location.href = '/';
            }
            else
                window.open(`https://app.superagi.com/`, '_self')
            return;
        }

        if(template && template.is_installed) {
            toast.error("Template is already installed", {autoClose: 1800});
            return;
        }

        installAgentTemplate(template.id)
          .then((response) => {
              toast.success("Template installed", {autoClose: 1800});
              setInstalled('Installed');
          })
          .catch((error) => {
              console.error('Error fetching template details:', error);
          });
    }

    function handleBackClick(){
        EventBus.emit('goToMarketplace', {});
    }

    return (
      <>
          <div>
              <div className="row" style={{marginLeft:'auto'}}>
                  <div className={styles2.back_button} style={{margin: '8px 0',padding: '2px'}} onClick={() => handleBackClick()}>
                      <Image src="/images/arrow_back.svg" alt="back_button" width={14} height={12}/>
                      <span className={styles2.back_button_text}>Back</span>
                  </div>
                  <div className="col-3" style={{maxHeight:'84vh',overflowY:'auto',padding:'0'}}>
                      <div className={styles2.left_container}>
                          <span className={styles2.top_heading}>{template.name}</span>
                          <span style={{fontSize: '12px',marginTop: '15px',}} className={styles.tool_publisher}>By SuperAGI <Image width={14} height={14} src="/images/is_verified.svg" alt="is_verified"/>&nbsp;{'\u00B7'}&nbsp;<Image width={14} height={14} src="/images/upload_icon.svg" alt="upload-icon"/></span>
                          <button className="primary_button" style={{marginTop:'15px',width:'100%',background:template && template.is_installed ? 'rgba(255, 255, 255, 0.14)':'#FFF',color:template && template.is_installed ? '#FFFFFF':'#000'}} onClick={() => handleInstallClick()}>
                              {(template && template.is_installed) ? <Image width={14} height={14} src="/images/tick.svg" alt="tick-icon"/> : <Image width={14} height={14} src="/images/upload_icon_dark.svg" alt="upload-icon"/>}&nbsp;{installed}</button>

                          <hr className={styles2.horizontal_line} />

                          <span className={styles2.description_text}>{template.description}</span>

                          <hr className={styles2.horizontal_line} />

                          <span style={{fontSize: '12px',}} className={styles.tool_publisher}>Tools</span>
                          <div className={styles1.agent_info_tools} style={{marginTop:'10px'}}>
                              {tools.map((tool, index) => (<div key={index} className="tool_container" style={{marginTop:'0',marginBottom:'5px'}}>
                                  <div className={styles1.tool_text}>{tool || ''}</div>
                              </div>))}
                          </div><br />
                          <span style={{fontSize: '12px'}} className={styles.tool_publisher}>Agent Type</span>
                          <div className="tool_container" style={{marginTop:'10px',width: 'fit-content'}}>
                              <div className={styles1.tool_text}>{agentType}</div>
                          </div><br />
                          <span style={{fontSize: '12px'}} className={styles.tool_publisher}>Model(s)</span>
                          <div className="tool_container" style={{marginTop:'10px',width: 'fit-content'}}>
                              <div className={styles1.tool_text}>{templateModel}</div>
                          </div>

                          <hr className={styles2.horizontal_line} />

                          <span style={{fontSize: '12px',}} className={styles.tool_publisher}>Last updated</span>
                          <span className={styles2.description_text}>{template.updated_at}</span>
                      </div>
                  </div>
                  <div className="col-9" style={{paddingLeft: '8px'}}>
                      {/*<div className={styles2.left_container} style={{marginBottom:'5px'}}>*/}
                      {/*    <div className="row">*/}
                      {/*        <div className="col-4">*/}
                      {/*            <button onClick={() => setRightPanel('overview')} className={styles2.tab_button} style={rightPanel === 'overview' ? {background:'#454254',paddingRight:'15px'} : {background:'transparent',paddingRight:'15px'}}>*/}
                      {/*                &nbsp;Overview*/}
                      {/*            </button>*/}
                      {/*            <button onClick={() => setRightPanel('tool_view')} className={styles2.tab_button} style={rightPanel === 'tool_view' ? {background:'#454254',paddingRight:'15px'} : {background:'transparent',paddingRight:'15px'}}>*/}
                      {/*                &nbsp;Toolkits Included*/}
                      {/*            </button>*/}
                      {/*        </div>*/}
                      {/*    </div>*/}
                      {/*</div>*/}
                      <div style={{maxHeight:'84vh',overflowY:'auto'}}>
                          <div className={styles2.left_container} style={{marginBottom:'8px'}}>
                              <div>
                                  <span className={styles2.description_heading} style={{fontWeight:'400'}}>{goals.length}&nbsp;Goals</span><br /><br />
                                  {goals.map((goal, index) => (<div key={index} style={{marginTop:'0'}}>
                                      <div className={styles2.description_text}>{index + 1}. {goal || ''}</div>{index !== goals.length - 1}
                                  </div>))}
                              </div>
                          </div>
                          {instructions.length>0 && <div className={styles2.left_container} style={{marginBottom: '8px'}}>
                              <div>
                                  <span className={styles2.description_heading} style={{fontWeight: '400'}}>{instructions.length} Instructions</span><br/><br/>
                                  {instructions.map((instruction, index) => (
                                    <div key={index} style={{marginTop: '0'}}>
                                        <div className={styles2.description_text}>{index + 1}. {instruction || ''}</div>
                                        {index !== instructions.length - 1 && <br/>}
                                    </div>))}
                              </div>
                          </div>}
                          <div className={styles2.left_container} style={{marginBottom:'8px'}}>
                              <div>
                                  <span className={styles2.description_heading} style={{fontWeight:'400'}}>{constraints.length}&nbsp;Constraints</span><br /><br />
                                  {constraints.map((goal, index) => (<div key={index} style={{marginTop:'0'}}>
                                      <div className={styles2.description_text}>{index + 1}. {goal || ''}</div>{index !== constraints.length - 1}
                                  </div>))}
                              </div>
                          </div>
                      </div>
                  </div>
              </div>
          </div>
          <ToastContainer/>
      </>
    );
}<|MERGE_RESOLUTION|>--- conflicted
+++ resolved
@@ -7,11 +7,7 @@
 import styles2 from "./Market.module.css"
 import {fetchAgentTemplateConfig, installAgentTemplate} from "@/pages/api/DashboardService";
 import {EventBus} from "@/utils/eventBus";
-<<<<<<< HEAD
 import axios from 'axios';
-=======
-import axios from "axios";
->>>>>>> b82d0251
 
 export default function AgentTemplate({template}) {
     const [tools, setTools] = useState([])
@@ -25,36 +21,6 @@
 
     useEffect(() => {
         if(window.location.href.toLowerCase().includes('marketplace')) {
-<<<<<<< HEAD
-            setInstalled('Sign in to install');
-            axios.get(`https://app.superagi.com/api/agent_templates/marketplace/template_details/${template.id}`)
-              .then((response) => {
-                  const data = response.data || [];
-                  setAgentType(data.configs.agent_type.value)
-                  setTemplateModel(data.configs.model.value)
-                  setGoals(data.configs.goal.value)
-                  setConstraints(data.configs.constraints.value)
-                  setTools(data.configs.tools.value)
-                  setInstructions(data.configs.instructions.value)
-              })
-              .catch((error) => {
-                  console.error('Error fetching template details:', error);
-              });
-        } else {
-            fetchAgentTemplateConfig(template.id)
-              .then((response) => {
-                  const data = response.data || [];
-                  setAgentType(data.configs.agent_type.value)
-                  setTemplateModel(data.configs.model.value)
-                  setGoals(data.configs.goal.value)
-                  setConstraints(data.configs.constraints.value)
-                  setTools(data.configs.tools.value)
-                  setInstructions(data.configs.instructions.value)
-              })
-              .catch((error) => {
-                  console.error('Error fetching template details:', error);
-              });
-=======
             setInstalled('Sign in to install')
             axios.get(`https://app.superagi.com/api/agent_templates/marketplace/template_details/${template.id}`)
                 .then((response) => {
@@ -75,7 +41,6 @@
                 .catch((error) => {
                     console.error('Error fetching template details:', error);
                 });
->>>>>>> b82d0251
         }
     }, []);
 
