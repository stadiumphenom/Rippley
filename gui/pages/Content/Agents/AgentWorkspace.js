import React, {useEffect, useState, useMemo} from 'react';
import Image from 'next/image';
import {ToastContainer, toast} from 'react-toastify';
import 'react-toastify/dist/ReactToastify.css';
import styles from './Agents.module.css';
import ActivityFeed from './ActivityFeed';
import TaskQueue from './TaskQueue';
import RunHistory from "./RunHistory";
import ActionConsole from "./ActionConsole";
import Details from "./Details";
import ResourceManager from "./ResourceManager";
import {createInternalId, preventDefault} from "@/utils/utils";
import {
  getAgentDetails,
  getAgentExecutions,
  updateExecution,
  addExecution,
  getExecutionDetails,
  saveAgentAsTemplate,
  stopSchedule,
  getDateTime,
  deleteAgent
} from "@/pages/api/DashboardService";
import {EventBus} from "@/utils/eventBus";
import 'moment-timezone';
import AgentSchedule from "@/pages/Content/Agents/AgentSchedule";

export default function AgentWorkspace({env, agentId, agentName, selectedView, agents, internalId, sendAgentData}) {
  const [leftPanel, setLeftPanel] = useState('activity_feed')
  const [rightPanel, setRightPanel] = useState('details')
  const [history, setHistory] = useState(true)
  const [selectedRun, setSelectedRun] = useState(null)
  const [runModal, setRunModal] = useState(false)
  const [deleteModal, setDeleteModal] = useState(false)
  const [goals, setGoals] = useState(null)
  const [currentGoals, setCurrentGoals] = useState(null)
  const [runName, setRunName] = useState("New Run")
  const [agentDetails, setAgentDetails] = useState(null)
  const [agentExecutions, setAgentExecutions] = useState(null)
  const [dropdown, setDropdown] = useState(false);
  const [fetchedData, setFetchedData] = useState(null);
  const [instructions, setInstructions] = useState([null]);
  const [currentInstructions, setCurrentInstructions] = useState(['']);
  const [pendingPermission, setPendingPermissions] = useState(0);

  const agent = agents.find(agent => agent.id === agentId);

  const [createModal, setCreateModal] = useState(false);
  const [createEditModal, setCreateEditModal] = useState(false);
  const [createStopModal, setCreateStopModal] = useState(false);
  const [agentScheduleDetails, setAgentScheduleDetails] = useState(null)

  const closeCreateModal = () => {
    setCreateModal(false);
    setCreateEditModal(false);
    setCreateStopModal(false);
  };

  const handleEditScheduleClick = () => {
    setCreateEditModal(true);
    setDropdown(false);
  };

  const handleStopScheduleClick = () => {
    setCreateStopModal(true);
    setCreateModal(false);
    setDropdown(false);
  };

  function fetchStopSchedule() {//Stop Schedule
    stopSchedule(agentId)
      .then((response) => {
        if (response.status === 200) {
          toast.success('Schedule stopped successfully!', {autoClose: 1800});
          setCreateStopModal(false);
          EventBus.emit('reFetchAgents', {});
        }
      })
      .catch((error) => {
        console.error('Error stopping agent schedule:', error);
      });
  };

  const pendingPermissions = useMemo(() => {
    if (!fetchedData) return 0;
    setPendingPermissions(fetchedData.filter(permission => permission.status === "PENDING").length);
  }, [fetchedData]);

  const addInstruction = () => {
    setInstructions((prevArray) => [...prevArray, 'new instructions']);
  };

  const handleInstructionDelete = (index) => {
    const updatedInstructions = [...instructions];
    updatedInstructions.splice(index, 1);
    setInstructions(updatedInstructions);
  };

  const handleInstructionChange = (index, newValue) => {
    const updatedInstructions = [...instructions];
    updatedInstructions[index] = newValue;
    setInstructions(updatedInstructions);
  };

  const addGoal = () => {
    setGoals((prevArray) => [...prevArray, 'new goal']);
  };

  const handleGoalChange = (index, newValue) => {
    const updatedGoals = [...goals];
    updatedGoals[index] = newValue;
    setGoals(updatedGoals);
  };

  const handleGoalDelete = (index) => {
    const updatedGoals = [...goals];
    updatedGoals.splice(index, 1);
    setGoals(updatedGoals);
  };

  const handleRunNameChange = (event) => {
    setRunName(event.target.value);
  }

  const handleCreateRun = () => {
    if (runName.replace(/\s/g, '') === '') {
      toast.error("Run name can't be blank", {autoClose: 1800});
      return
    }
    setGoals(goals.length< 0 ? agentDetails.goal : goals)
    setInstructions(instructions.length < 0 ? agentDetails.instruction : instructions)

    if (goals.length <= 0) {
      toast.error("Agent needs to have goals", {autoClose: 1800});
      return
    }

    const executionData = {
      "agent_id": agentId,
      "name": runName,
      "goal": goals,
      "instruction": instructions
    }

    addExecution(executionData)
      .then((response) => {
        setRunModal(false);
        fetchExecutions(agentId, response.data);
        fetchAgentDetails(agentId, selectedRun?.id);
        EventBus.emit('reFetchAgents', {});
        toast.success("New run created", {autoClose: 1800});
      })
      .catch((error) => {
        console.error('Error creating execution:', error);
        toast.error("Could not create run", {autoClose: 1800});
      });
  };

  const handleDeleteAgent = () => {
    deleteAgent(agentId)
      .then((response) => {
        setDeleteModal(false);
        if (response.status === 200) {
          EventBus.emit('reFetchAgents', {});
          EventBus.emit('removeTab', {
            element: {
              id: agentId,
              name: agentName,
              contentType: "Agents",
              internalId: internalId
            }
          })
          toast.success("Agent Deleted Successfully", {autoClose: 1800});
        } else {
          toast.error("Agent Could not be Deleted", {autoClose: 1800});
        }
      })
      .catch((error) => {
        setDeleteModal(false);
        toast.error("Agent Could not be Deleted", {autoClose: 1800});
        console.error("Agent could not be deleted: ", error);
      });
  }
  const closeRunModal = () => {
    setRunName("New Run");
    setRunModal(false);
  };

  const closeDeleteModal = () => {
    setDeleteModal(false);
  }

  const updateRunStatus = (status) => {
    const executionData = {"status": status};

    updateExecution(selectedRun.id, executionData)
      .then((response) => {
        EventBus.emit('updateRunStatus', {selectedRunId: selectedRun.id, status: status});
        if (status !== 'TERMINATED') {
          fetchExecutions(agentId, response.data);
        } else {
          fetchExecutions(agentId);
        }
        EventBus.emit('reFetchAgents', {});
      })
      .catch((error) => {
        console.error('Error updating execution:', error);
      });

    setDropdown(false);
  };

  useEffect(() => {
    fetchAgentDetails(agentId, selectedRun?.id);
    fetchExecutions(agentId);
    fetchAgentScheduleComponent()
  }, [agentId])

  useEffect(() => {
    // fetchExecutionDetails(selectedRun?.id);
    fetchAgentDetails(agentId, selectedRun?.id);
  }, [selectedRun?.id])

  useEffect(() => {
    if (agentDetails) {
      setRightPanel(agentDetails.permission_type === 'RESTRICTED' ? 'action_console' : 'details');
    }
  }, [agentDetails])

  function setNewRunDetails() {
    getAgentDetails(agentId,  -1)
      .then((response) => {
        setGoals(response.data.goal)
        setInstructions(response.data.instruction)
        setRunModal(true);
      })
      .catch((error) => {
        console.error('Error fetching agent details:', error);
      });
  }

  function fetchAgentDetails(agentId, runId) {
    getAgentDetails(agentId, runId ? runId : -1)
      .then((response) => {
        const data = response.data
        setAgentDetails(data);
      })
      .catch((error) => {
        console.error('Error fetching agent details:', error);
      });
  }

  function fetchAgentScheduleComponent() {
    if (agent?.is_scheduled) {
      getDateTime(agentId)
        .then((response) => {
          setAgentScheduleDetails(response.data)
        })
        .catch((error) => {
          console.error('Error fetching agent data:', error);
        });
    }
  }

  function fetchExecutions(agentId, currentRun = null) {
    getAgentExecutions(agentId)
      .then((response) => {
        let data = response.data
        data = data.filter((run) => run.status !== 'TERMINATED');
        setAgentExecutions(data);
        setSelectedRun(currentRun ? currentRun : data[0]);
      })
      .catch((error) => {
        console.error('Error fetching agent executions:', error);
      });
  }

  // function fetchExecutionDetails(executionId) {
  //   getExecutionDetails(executionId || -1, agentId)
  //     .then((response) => {
  //       setGoals(response.data.goal);
  //       setCurrentGoals(response.data.goal);
  //       setInstructions(response.data.instruction);
  //       setCurrentInstructions(response.data.instruction);
  //     })
  //     .catch((error) => {
  //       console.error('Error fetching agent execution details:', error);
  //     });
  // }

  function saveAgentTemplate() {
    saveAgentAsTemplate(agentId, selectedRun?.id)
      .then((response) => {
        toast.success("Agent saved as template successfully", {autoClose: 1800});
      })
      .catch((error) => {
        console.error('Error saving agent as template:', error);
      });

    setDropdown(false);
  }

  useEffect(() => {
    const resetRunStatus = (eventData) => {
      if (eventData.executionId === selectedRun.id) {
        setSelectedRun((prevSelectedRun) => (
          {...prevSelectedRun, status: eventData.status}
        ));
      }
    };

    const refreshDate = () => {
      fetchAgentScheduleComponent()
    };

    EventBus.on('resetRunStatus', resetRunStatus);
    EventBus.on('refreshDate', refreshDate);

    return () => {
      EventBus.off('resetRunStatus', resetRunStatus);
      EventBus.off('refreshDate', refreshDate);
    };
  });

  return (<>
    <div style={{display: 'flex'}}>
      {history && selectedRun !== null &&
        <RunHistory runs={agentExecutions} selectedRunId={selectedRun?.id} setSelectedRun={setSelectedRun}
                    setHistory={setHistory} setAgentExecutions={setAgentExecutions}/>}
      <div style={{width: history ? '40%' : '60%'}}>
        <div className={styles.detail_top}>
          <div style={{display: 'flex'}}>
            {!history && selectedRun !== null &&
              <div style={{display: 'flex', alignItems: 'center', cursor: 'pointer', marginRight: '7px'}}
                   onClick={() => setHistory(true)}>
                <div className={styles.run_history_button}><Image style={{marginTop: '-2px'}} width={16} height={16}
                                                                  src="/images/update.svg"
                                                                  alt="update-icon"/><span>&nbsp;Show run history</span>
                </div>
              </div>}
            <div style={{display: 'flex', alignItems: 'center', marginLeft: '2px'}} className={styles.tab_text}>
              {selectedRun && selectedRun.status === 'RUNNING' &&
                <div style={{marginLeft: '-6px'}}><Image width={14} height={14} style={{mixBlendMode: 'exclusion'}}
                                                         src="/images/loading.gif" alt="loading-icon"/></div>}
              <div className={styles.single_line_block} style={selectedRun && selectedRun.status === 'RUNNING' ? {
                marginLeft: '7px',
                maxWidth: '100px'
              } : {marginLeft: '-8px', maxWidth: '100px'}}>{selectedRun?.name || ''}</div>
            </div>
            <div style={{marginLeft: '7px'}}>
              <button onClick={() => setLeftPanel('activity_feed')} className={styles.tab_button}
                      style={leftPanel === 'activity_feed' ? {background: '#454254'} : {background: 'transparent'}}>Activity
                Feed
              </button>
            </div>
            {agentDetails && (agentDetails.agent_type === 'Maintain Task Queue' || agentDetails.agent_type === "Fixed Task Queue") &&
              <div style={{marginLeft: '7px'}}>
                <button onClick={() => setLeftPanel('agent_type')} className={styles.tab_button}
                        style={leftPanel === 'agent_type' ? {background: '#454254'} : {background: 'transparent'}}>Task
                  Queue
                </button>
              </div>}
          </div>
          <div style={{display: 'flex'}}>
            <div>
              <button className={styles.run_button} onClick={setNewRunDetails}>
                <Image width={14} height={14} src="/images/run_icon.svg" alt="run-icon"/>&nbsp;New Run
              </button>
            </div>
            <button className="secondary_button" style={{padding: '8px', height: '31px'}}
                    onMouseEnter={() => setDropdown(true)} onMouseLeave={() => setDropdown(false)}>
              <Image width={14} height={14} src="/images/three_dots.svg" alt="run-icon"/>
            </button>
            {dropdown && <div onMouseEnter={() => setDropdown(true)} onMouseLeave={() => setDropdown(false)}>
              <ul className="dropdown_container" style={{marginTop: '31px', marginLeft: '-32px'}}>
                <li className="dropdown_item" onClick={() => saveAgentTemplate()}>Save as Template</li>
                {selectedRun && selectedRun.status === 'RUNNING' && <li className="dropdown_item" onClick={() => {
                  updateRunStatus("PAUSED")
                }}>Pause</li>}
                {selectedRun && (selectedRun.status === 'CREATED' || selectedRun.status === 'PAUSED') &&
                  <li className="dropdown_item" onClick={() => {
                    updateRunStatus("RUNNING")
                  }}>Resume</li>}
                {agentExecutions && agentExecutions.length > 1 && <li className="dropdown_item" onClick={() => {
                  updateRunStatus("TERMINATED")
                }}>Delete Run</li>}

                {agent?.is_scheduled ? (<div>
                  <li className="dropdown_item" onClick={handleEditScheduleClick}>Edit Schedule</li>
                  <li className="dropdown_item" onClick={handleStopScheduleClick}>Stop Schedule</li>
                </div>) : (<div>
                  {agent && !agent?.is_running && !agent?.is_scheduled &&
                    <li className="dropdown_item" onClick={() => {
                      setDropdown(false);
                      setCreateModal(true)
                    }}>Schedule Run</li>}
                </div>)}
                <li className="dropdown_item" onClick={() => sendAgentData({
                  id: agentId,
                  name: "Edit Agent",
                  contentType: "Edit_Agent",
                  internalId: createInternalId()
                })}>Edit Agent</li>
                <li className="dropdown_item" onClick={() => {
                  setDropdown(false);
                  setDeleteModal(true)
                }}>Delete Agent
                </li>
              </ul>
            </div>}

            {createModal &&
              <AgentSchedule env={env} internalId={internalId} closeCreateModal={closeCreateModal} type="schedule_agent"
                             agentId={agentId} setCreateModal={() => setCreateModal(false)}/>}
            {createEditModal &&
              <AgentSchedule env={env} internalId={internalId} closeCreateModal={closeCreateModal}
                             type="edit_schedule_agent"
                             agentId={agentId} setCreateEditModal={() => setCreateEditModal(false)}/>}
            {createStopModal && (
              <div className="modal" onClick={closeCreateModal}>
                <div className="modal-content" style={{width: '35%'}} onClick={preventDefault}>
                  <div className={styles.detail_name}>Stop Schedule</div>
                  <label className={styles.form_label}>All further schedules of this agent will be stopped. Are you sure
                    you want to proceed?</label>
                  <div style={{display: 'flex', justifyContent: 'flex-end', marginTop: '20px'}}>
                    <button className="secondary_button" style={{marginRight: '10px'}} onClick={closeCreateModal}>
                      Cancel
                    </button>
                    <button className={styles.run_button} style={{paddingLeft: '15px', paddingRight: '25px'}}
                            onClick={fetchStopSchedule}>
                      Stop Schedule
                    </button>
                  </div>
                </div>
              </div>
            )}
          </div>
        </div>
        <div className={styles.detail_body}>
          {leftPanel === 'activity_feed' && <div className={styles.detail_content}>
            <ActivityFeed selectedView={selectedView} selectedRunId={selectedRun?.id || null}
                          setFetchedData={setFetchedData} agent={agent}/>
          </div>}
          {leftPanel === 'agent_type' &&
            <div className={styles.detail_content}><TaskQueue selectedRunId={selectedRun?.id || 0}/></div>}
        </div>
      </div>
      <div style={{width: '40%'}}>
        <div className={styles.detail_top}>
          <div style={{display: 'flex', overflowX: 'scroll'}}>
<<<<<<< HEAD
            {agentDetails && agentDetails.permission_type === 'RESTRICTED' && <div>
=======
            {agentDetails && pendingPermission > 0 && <div>
>>>>>>> 3266d8ce
              <button onClick={() => setRightPanel('action_console')} className={styles.tab_button}
                      style={rightPanel === 'action_console' ? {background: '#454254'} : {background: 'transparent'}}>
                <Image style={{marginTop: '-1px'}} width={14} height={14} src="/images/action_console.svg"
                       alt="action-console-icon"/>&nbsp;Action Console &nbsp; {pendingPermission > 0 &&
                <span className={styles.notification_circle}>{pendingPermission}</span>}
              </button>
            </div>}
            {/*<div>*/}
            {/*  <button onClick={() => setRightPanel('feedback')} className={styles.tab_button} style={rightPanel === 'feedback' ? {background:'#454254'} : {background:'transparent'}}>*/}
            {/*    Feedback*/}
            {/*  </button>*/}
            {/*</div>*/}
            <div>
              <button onClick={() => setRightPanel('details')} className={styles.tab_button}
                      style={rightPanel === 'details' ? {
                        background: '#454254',
                        paddingRight: '15px'
                      } : {background: 'transparent', paddingRight: '15px'}}>
                <Image width={14} height={14} src="/images/info.svg" alt="details-icon"/>&nbsp;Details
              </button>
            </div>
            <div>
              <button onClick={() => setRightPanel('resource_manager')} className={styles.tab_button}
                      style={rightPanel === 'resource_manager' ? {
                        background: '#454254',
                        paddingRight: '15px'
                      } : {background: 'transparent', paddingRight: '15px'}}>
                <Image width={14} height={14} src="/images/home_storage.svg" alt="manager-icon"/>&nbsp;Resource Manager
              </button>
            </div>
            {/*<div>*/}
            {/*  <button onClick={() => setRightPanel('logs')} className={styles.tab_button} style={rightPanel === 'logs' ? {background:'#454254'} : {background:'transparent'}}>*/}
            {/*    Logs*/}
            {/*  </button>*/}
            {/*</div>*/}
          </div>
        </div>
        <div className={styles.detail_body} style={{paddingRight: '0'}}>
          {rightPanel === 'action_console' && agentDetails && pendingPermission > 0 && (
            <div className={styles.detail_content}>
              <ActionConsole key={JSON.stringify(fetchedData)} actions={fetchedData}
                             pendingPermission={pendingPermission} setPendingPermissions={setPendingPermissions}/>
            </div>
          )}
          {rightPanel === 'details' && agentDetails && agentDetails !== null &&
            <div className={styles.detail_content}><Details agentDetails1={agentDetails}
                                                            runCount={agentExecutions?.length || 0}
                                                            agentScheduleDetails={agentScheduleDetails} agent={agent}/>
            </div>}
          {rightPanel === 'resource_manager' &&
            <div className={styles.detail_content}><ResourceManager agentId={agentId} runs={agentExecutions}/></div>}
        </div>
      </div>

      {runModal && (<div className="modal" onClick={closeRunModal}>
        <div className="modal-content" style={{width: '35%'}} onClick={preventDefault}>
          <div className={styles.detail_name}>Run agent name</div>
          <div>
            <label className={styles.form_label}>Name</label>
            <input className="input_medium" type="text" value={runName} onChange={handleRunNameChange}/>
          </div>
          {goals && goals.length > 0 && <div style={{marginTop: '15px'}}>
            <div><label className={styles.form_label}>Goals</label></div>
            {goals.map((goal, index) => (<div key={index} style={{
              marginBottom: '10px',
              display: 'flex',
              alignItems: 'center',
              justifyContent: 'space-between'
            }}>
              <div style={{flex: '1'}}><input className="input_medium" type="text" value={goal}
                                              onChange={(event) => handleGoalChange(index, event.target.value)}/></div>
              {goals.length > 1 && <div>
                <button className="secondary_button" style={{marginLeft: '4px', padding: '5px'}}
                        onClick={() => handleGoalDelete(index)}>
                  <Image width={20} height={21} src="/images/close.svg" alt="close-icon"/>
                </button>
              </div>}
            </div>))}
            <div>
              <button className="secondary_button" onClick={addGoal}>+ Add</button>
            </div>
          </div>}
          <div style={{marginTop: '15px'}}>
            <div><label className={styles.form_label}>Instructions<span
              style={{fontSize: '9px'}}>&nbsp;(optional)</span></label></div>
            {instructions.map((goal, index) => (<div key={index} style={{
              marginBottom: '10px',
              display: 'flex',
              alignItems: 'center',
              justifyContent: 'space-between'
            }}>
              <div style={{flex: '1'}}><input className="input_medium" type="text" value={goal}
                                              onChange={(event) => handleInstructionChange(index, event.target.value)}/>
              </div>
              {instructions.length > 1 && <div>
                <button className="secondary_button" style={{marginLeft: '4px', padding: '5px'}}
                        onClick={() => handleInstructionDelete(index)}>
                  <Image width={20} height={21} src="/images/close.svg" alt="close-icon"/>
                </button>
              </div>}
            </div>))}
            <div>
              <button className="secondary_button" onClick={addInstruction}>+ Add</button>
            </div>
          </div>
          <div style={{display: 'flex', justifyContent: 'flex-end'}}>
            <button className="secondary_button" style={{marginRight: '10px'}} onClick={closeRunModal}>
              Cancel
            </button>
            <button className={styles.run_button} style={{paddingLeft: '15px', paddingRight: '25px'}}
                    onClick={() => handleCreateRun()}>
              <Image width={14} height={14} src="/images/run_icon.svg" alt="run-icon"/>&nbsp;Run
            </button>
          </div>
        </div>
      </div>)}

      {deleteModal && (<div className="modal" onClick={closeDeleteModal}>
        <div className="modal-content" style={{width: '502px', padding: '16px', gap: '24px'}} onClick={preventDefault}>
          <div>
            <label className={styles.delete_agent_modal_label}>Delete Agent</label>
          </div>
          <div>
            <label className={styles.delete_modal_text}>All the runs and details of this agent will be deleted. Are you
              sure you want to proceed?</label>
          </div>
          <div style={{display: 'flex', justifyContent: 'flex-end'}}>
            <button className="secondary_button" style={{marginRight: '10px'}} onClick={closeDeleteModal}>
              Cancel
            </button>
            <button className="primary_button" onClick={() => handleDeleteAgent()}>
              Delete Agent
            </button>
          </div>
        </div>
      </div>)}

    </div>
    <ToastContainer/>
  </>);
}<|MERGE_RESOLUTION|>--- conflicted
+++ resolved
@@ -39,7 +39,7 @@
   const [agentExecutions, setAgentExecutions] = useState(null)
   const [dropdown, setDropdown] = useState(false);
   const [fetchedData, setFetchedData] = useState(null);
-  const [instructions, setInstructions] = useState([null]);
+  const [instructions, setInstructions] = useState(['']);
   const [currentInstructions, setCurrentInstructions] = useState(['']);
   const [pendingPermission, setPendingPermissions] = useState(0);
 
@@ -448,11 +448,7 @@
       <div style={{width: '40%'}}>
         <div className={styles.detail_top}>
           <div style={{display: 'flex', overflowX: 'scroll'}}>
-<<<<<<< HEAD
-            {agentDetails && agentDetails.permission_type === 'RESTRICTED' && <div>
-=======
             {agentDetails && pendingPermission > 0 && <div>
->>>>>>> 3266d8ce
               <button onClick={() => setRightPanel('action_console')} className={styles.tab_button}
                       style={rightPanel === 'action_console' ? {background: '#454254'} : {background: 'transparent'}}>
                 <Image style={{marginTop: '-1px'}} width={14} height={14} src="/images/action_console.svg"
