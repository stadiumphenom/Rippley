<<<<<<< HEAD
from superagi.agent.super_agi import SuperAgi
from superagi.llms.openai import OpenAi
from superagi.tools.base_tool import FunctionalTool
from superagi.tools.file.write_file import WriteFileTool
from superagi.tools.file.read_file import ReadFileTool
from superagi.tools.google_search.tools import GoogleSearchSchema, GoogleSearchTool
from superagi.tools.google_serp_search.tools import GoogleSerpTool
from superagi.tools.twitter.send_tweet import SendTweetTool
from superagi.tools.email.read_email import ReadEmailTool
from superagi.tools.email.send_email import SendEmailTool
from superagi.tools.email.send_email_attachment import SendEmailAttachmentTool
from superagi.tools.slack.read_messages import SlackReadMessageTool
from superagi.tools.slack.send_message import SlackMessageTool
from superagi.tools.slack.tool import SlackTool
from superagi.vector_store.embedding.openai import OpenAiEmbedding
from superagi.vector_store.vector_factory import VectorFactory

memory = VectorFactory.get_vector_storage("PineCone", "super-agent-index1", OpenAiEmbedding())
# memory.add_documents([Document("Hello world")])
# memory.get_matching_text("Hello world")

def test_function(name: str):
    print("hello ramram", name)
    return

def create_campaign(campaign_name: str):
    print("create campaigns", campaign_name)
    return


tools = [
    GoogleSearchTool(),
    WriteFileTool(),
    ReadFileTool(),
    ReadEmailTool(),
    SendEmailTool(),
    SendEmailAttachmentTool(),
    SlackMessageTool(),
    SlackReadMessageTool()
    # GoogleSerpTool()
]

# result = GoogleSearchTool().execute({"query": "List down top 10 marketing strategies for a new product"})
# print(result)
# print(result.split("."))
# send_tool = SendTweetTool()
# send_tool.execute("Innovation isn't a one-time event; it's a culture. It's about daring to question the status quo, nurturing a curiosity that stretches horizons, and constantly seeking new ways to add value #Innovation #ChangeTheWorld")


# Slack Testing Tool
userid_dict = SlackTool().generate_userid_cum_name_dict()
print(userid_dict)
'''
    The ids from the above dict can be used to send and retrieve messages from groups/ individual chats
'''
result = SlackReadMessageTool().execute({"id": "C059UFQPRU5"})
print(result)
result = SlackMessageTool().execute({"id": "U059QRHRYDU", "message": "Hii!"})
print(result)


superagi = SuperAgi.from_llm_and_tools("Super AGI", "To solve any complex problems for you", memory, tools, OpenAi(model="gpt-4"))
user_goal=[]
user_goal=str(input("Enter your Goals seperated by ',':\n")).split(",")
superagi.execute(user_goal)
=======
import argparse
from datetime import datetime
from time import time

from sqlalchemy.orm import sessionmaker

from superagi.worker import execute_agent
from superagi.models.agent import Agent
from superagi.models.agent_config import AgentConfiguration
from superagi.models.agent_execution import AgentExecution
from superagi.models.db import connect_db
from superagi.models.organisation import Organisation
from superagi.models.project import Project

parser = argparse.ArgumentParser(description='Create a new agent.')
parser.add_argument('--name', type=str, help='Agent name for the script.')
parser.add_argument('--description', type=str, help='Agent description for the script.')
parser.add_argument('--goals', type=str, nargs='+', help='Agent goals for the script.')
args = parser.parse_args()

agent_name = args.name
agent_description = args.description
agent_goals = args.goals

engine = connect_db()
Session = sessionmaker(bind=engine)
session = Session()


def ask_user_for_goals():
    goals = []
    while True:
        goal = input("Enter a goal (or 'q' to quit): ")
        if goal == 'q':
            break
        goals.append(goal)
    return goals



def run_superagi_cli(agent_name=None,agent_description=None,agent_goals=None):
    # Create default organization
    organization = Organisation(name='Default Organization', description='Default organization description')
    session.add(organization)
    session.flush()  # Flush pending changes to generate the agent's ID
    session.commit()
    print(organization)
   
    # Create default project associated with the organization
    project = Project(name='Default Project', description='Default project description', organisation_id=organization.id)   
    session.add(project)
    session.flush()  # Flush pending changes to generate the agent's ID
    session.commit()
    print(project)

    #Agent
    if agent_name is None:
        agent_name = input("Enter agent name: ")
    if agent_description is None:
        agent_description = input("Enter agent description: ")
    agent = Agent(name=agent_name, description=agent_description, project_id=project.id)
    session.add(agent)
    session.flush()
    session.commit()
    print(agent)

    #Agent Config
    # Create Agent Configuration
    agent_config_values = {
        "goal": ask_user_for_goals() if agent_goals is None else agent_goals,
        "agent_type": "Type Non-Queue",
        "constraints": [  "~4000 word limit for short term memory. ",
                "Your short term memory is short, so immediately save important information to files.",
                "If you are unsure how you previously did something or want to recall past events, thinking about similar events will help you remember.",
                "No user assistance",
                "Exclusively use the commands listed in double quotes e.g. \"command name\""
                ],
        "tools": [],
        "exit": "Default",
        "iteration_interval": 0,
        "model": "gpt-4",
        "permission_type": "Default",
        "LTM_DB": "Pinecone",
        "memory_window":10
    }

    # print("Id is ")
    # print(db_agent.id)
    agent_configurations = [
        AgentConfiguration(agent_id=agent.id, key=key, value=str(value))
        for key, value in agent_config_values.items()
    ]

    session.add_all(agent_configurations)
    session.commit()
    print("Agent Config : ")
    print(agent_configurations)

    # Create agent execution in RUNNING state associated with the agent
    execution = AgentExecution(status='RUNNING', agent_id=agent.id, last_execution_time=datetime.utcnow())
    session.add(execution)
    session.commit()

    print("Final Execution")
    print(execution)

    execute_agent.delay(execution.id, datetime.now())
    
run_superagi_cli(agent_name=agent_name,agent_description=agent_description,agent_goals=agent_goals)
>>>>>>> b5f62478
<|MERGE_RESOLUTION|>--- conflicted
+++ resolved
@@ -1,70 +1,3 @@
-<<<<<<< HEAD
-from superagi.agent.super_agi import SuperAgi
-from superagi.llms.openai import OpenAi
-from superagi.tools.base_tool import FunctionalTool
-from superagi.tools.file.write_file import WriteFileTool
-from superagi.tools.file.read_file import ReadFileTool
-from superagi.tools.google_search.tools import GoogleSearchSchema, GoogleSearchTool
-from superagi.tools.google_serp_search.tools import GoogleSerpTool
-from superagi.tools.twitter.send_tweet import SendTweetTool
-from superagi.tools.email.read_email import ReadEmailTool
-from superagi.tools.email.send_email import SendEmailTool
-from superagi.tools.email.send_email_attachment import SendEmailAttachmentTool
-from superagi.tools.slack.read_messages import SlackReadMessageTool
-from superagi.tools.slack.send_message import SlackMessageTool
-from superagi.tools.slack.tool import SlackTool
-from superagi.vector_store.embedding.openai import OpenAiEmbedding
-from superagi.vector_store.vector_factory import VectorFactory
-
-memory = VectorFactory.get_vector_storage("PineCone", "super-agent-index1", OpenAiEmbedding())
-# memory.add_documents([Document("Hello world")])
-# memory.get_matching_text("Hello world")
-
-def test_function(name: str):
-    print("hello ramram", name)
-    return
-
-def create_campaign(campaign_name: str):
-    print("create campaigns", campaign_name)
-    return
-
-
-tools = [
-    GoogleSearchTool(),
-    WriteFileTool(),
-    ReadFileTool(),
-    ReadEmailTool(),
-    SendEmailTool(),
-    SendEmailAttachmentTool(),
-    SlackMessageTool(),
-    SlackReadMessageTool()
-    # GoogleSerpTool()
-]
-
-# result = GoogleSearchTool().execute({"query": "List down top 10 marketing strategies for a new product"})
-# print(result)
-# print(result.split("."))
-# send_tool = SendTweetTool()
-# send_tool.execute("Innovation isn't a one-time event; it's a culture. It's about daring to question the status quo, nurturing a curiosity that stretches horizons, and constantly seeking new ways to add value #Innovation #ChangeTheWorld")
-
-
-# Slack Testing Tool
-userid_dict = SlackTool().generate_userid_cum_name_dict()
-print(userid_dict)
-'''
-    The ids from the above dict can be used to send and retrieve messages from groups/ individual chats
-'''
-result = SlackReadMessageTool().execute({"id": "C059UFQPRU5"})
-print(result)
-result = SlackMessageTool().execute({"id": "U059QRHRYDU", "message": "Hii!"})
-print(result)
-
-
-superagi = SuperAgi.from_llm_and_tools("Super AGI", "To solve any complex problems for you", memory, tools, OpenAi(model="gpt-4"))
-user_goal=[]
-user_goal=str(input("Enter your Goals seperated by ',':\n")).split(",")
-superagi.execute(user_goal)
-=======
 import argparse
 from datetime import datetime
 from time import time
@@ -173,5 +106,4 @@
 
     execute_agent.delay(execution.id, datetime.now())
     
-run_superagi_cli(agent_name=agent_name,agent_description=agent_description,agent_goals=agent_goals)
->>>>>>> b5f62478
+run_superagi_cli(agent_name=agent_name,agent_description=agent_description,agent_goals=agent_goals)