--- conflicted
+++ resolved
@@ -135,10 +135,9 @@
             )
             db.session.add(new_config)
 
-<<<<<<< HEAD
     db.session.commit()
     db.session.flush()
-=======
+
 @router.put("/update_agent_template/{agent_template_id}", status_code=200)
 def edit_agent_template(agent_template_id: int,
                         updated_agent_configs: dict,
@@ -191,8 +190,6 @@
 
     db.session.commit()
     db.session.flush()
-
->>>>>>> 694b3af6
 
 
 @router.post("/save_agent_as_template/agent_execution_id/{agent_execution_id}")
