--- conflicted
+++ resolved
@@ -1,8 +1,5 @@
 from datetime import datetime
-<<<<<<< HEAD
 from typing import Optional
-=======
->>>>>>> b7fbc719
 
 from fastapi import APIRouter
 from fastapi import HTTPException, Depends
