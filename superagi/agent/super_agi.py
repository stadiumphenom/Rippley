--- conflicted
+++ resolved
@@ -285,16 +285,10 @@
         add_finish_tool = True
         if len(pending_tasks) > 0 or len(completed_tasks) > 0:
             add_finish_tool = False
-<<<<<<< HEAD
-        prompt = AgentPromptBuilder.replace_main_variables(prompt, self.agent_config["goal"],
-                                                           self.agent_config["constraints"], self.tools,
-                                                           add_finish_tool)
-=======
-        print(self.tools)
+
         prompt = AgentPromptBuilder.replace_main_variables(prompt, self.agent_config["goal"], self.agent_config["instruction"],
                                                            self.agent_config["constraints"], self.tools, add_finish_tool)
 
->>>>>>> 413ab21a
         response = task_queue.get_last_task_details()
 
         last_task = ""
