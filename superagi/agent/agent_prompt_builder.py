import json

from pydantic.types import List

from superagi.agent.agent_prompt import AgentPrompt
from superagi.tools.base_tool import BaseTool

FINISH_NAME = "finish"

class AgentPromptBuilder:
  def __init__(self):
    self.agent_prompt = AgentPrompt()

  def set_ai_name(self, ai_name):
    self.agent_prompt.ai_name = ai_name

  def set_ai_role(self, ai_role):
    self.agent_prompt.ai_role = ai_role

  def set_base_prompt(self, base_prompt):
    self.agent_prompt.base_prompt = base_prompt

  def add_goal(self, goal):
    self.agent_prompt.goals.append(goal)

  def add_tool(self, tool):
    self.agent_prompt.tools.append(tool)

  def add_resource(self, resource: str) -> None:
    self.agent_prompt.resources.append(resource)

  def add_constraint(self, constraint):
    self.agent_prompt.constraints.append(constraint)

  def add_evaluation(self, evaluation: str) -> None:
    self.agent_prompt.evaluations.append(evaluation)

  def set_response_format(self, response_format: str) -> None:
    self.agent_prompt.response_format = response_format

  def add_list_items_to_string(self, title: str, items: List[str]) -> str:
    list_string = ""
    for i, item in enumerate(items):
      list_string += f"{i+1}. {item}\n"
    return title + ":\n" + list_string + "\n"

  def generate_prompt_string(self):
    final_string = ""
    final_string += f"I am {self.agent_prompt.ai_name}. My role is {self.agent_prompt.ai_role}\n"
    final_string += self.agent_prompt.base_prompt
    final_string += "\n"
    final_string += self.add_list_items_to_string("\033[94m\033[1m\nGOALS\033[0m\033[0m", self.agent_prompt.goals)
    final_string += self.add_list_items_to_string("\033[96m\033[1m\nCONSTRAINTS\033[0m\033[0m", self.agent_prompt.constraints)
    # commands string
    final_string = self.add_tools_to_prompt(final_string)
    final_string += self.add_list_items_to_string("\033[96m\033[1m\nRESOURCES\033[0m\033[0m", self.agent_prompt.resources)
    final_string += self.add_list_items_to_string("\033[94m\033[1m\nPERFORMANCE EVALUATION\033[0m\033[0m", self.agent_prompt.evaluations)
    final_string += f"\I should only respond in JSON format as described below\nResponse Format:\n{self.agent_prompt.response_format}"

    final_string += "\nEnsure the response can be parsed by Python json.loads\n"
    return final_string

  def add_tools_to_prompt(self, final_string):
    final_string += "\033[91m\033[1m\nTOOLS\033[0m\033[0m:\n"
    for i, item in enumerate(self.agent_prompt.tools):
      final_string += f"{i + 1}. {self._generate_command_string(item)}\n"
    finish_description = (
      "use this to signal that you have finished all your objectives"
    )
    finish_args = (
      '"response": "final response to let '
      'people know you have finished your objectives"'
    )
    finish_string = (
      f"{len(self.agent_prompt.tools) + 1}. {FINISH_NAME}: "
      f"{finish_description}, args: {finish_args}"
    )
    final_string = final_string + finish_string + "\n\n"
    return final_string

  def _generate_command_string(self, tool: BaseTool) -> str:
    output = f"{tool.name}: {tool.description}"
    # print(tool.args)
    output += f", args json schema: {json.dumps(tool.args)}"
    return output

  @classmethod
  def get_autogpt_prompt(cls, ai_name:str, ai_role: str, goals: List[str], tools: List[BaseTool]) -> str:
    # Initialize the PromptGenerator object
    prompt_builder = AgentPromptBuilder()
    prompt_builder.set_ai_name(ai_name)
    prompt_builder.set_ai_role(ai_role)
    base_prompt = (
      "Your decisions must always be made independently "
      "without seeking user assistance.\n"
      "Play to your strengths as an LLM and pursue simple "
      "strategies with no legal complications.\n"
      "If you have completed all your tasks, make sure to "
      'use the "finish" command.\n'
    )
    prompt_builder.set_base_prompt(base_prompt)

    # Add constraints to the PromptGenerator object
    prompt_builder.add_constraint(
      "~4000 word limit for short term memory. "
      "Your short term memory is short, "
      "so immediately save important information to files."
    )
    prompt_builder.add_constraint(
      "If you are unsure how you previously did something "
      "or want to recall past events, "
      "thinking about similar events will help you remember."
    )
    prompt_builder.add_constraint("No user assistance")
    prompt_builder.add_constraint("Ensure the command and args are as per current plan and reasoning.")
    prompt_builder.add_constraint(
      'Exclusively use the commands listed in double quotes e.g. "command name"'
      "You should always try to use LLmthinkingtool first instead of directly jumping to google search"
      "If you can't find a tool, use your own knowledge"
    )

    # Add tools to the PromptGenerator object
    for tool in tools:
      prompt_builder.add_tool(tool)

    for goal in goals:
      prompt_builder.add_goal(goal)

    # resources = ["Internet access for searches and information gathering.",
    #              "Long Term memory management.",
    #              "GPT-3.5 powered Agents for delegation of simple tasks.",
    #              "File output."]
    # for resource in resources:
    #   prompt_builder.add_resource(resource)

    # Add performance evaluations to the PromptGenerator object
    evaluations = [
      "Continuously review and analyze your actions "
      "to ensure you are performing to the best of your abilities.",
      "Constructively self-criticize your big-picture behavior constantly.",
      "Reflect on past decisions and strategies to refine your approach.",
      "Every command has a cost, so be smart and efficient. "
<<<<<<< HEAD
      "Aim to complete tasks in the least number of steps.",
      "As soon as you write the result in file, finish the task"
=======
      "Aim to complete tasks in the least number of steps."
>>>>>>> bf2a0e6d
    ]
    for evaluation in evaluations:
      prompt_builder.add_evaluation(evaluation)

    response_format = {
<<<<<<< HEAD
                "thoughts": {
                    "text": "thought",
                    "reasoning": "reasoning",
                    "plan": "- short bulleted\n- list that conveys\n- long-term plan",
                    "criticism": "constructive self-criticism",
                    "speak": "thoughts summary to say to user",
                },
                "command": {"name": "command name", "args": {"arg name": "value"}},
            }
=======
            "thoughts": {
                "text": "thought",
                "reasoning": "reasoning",
                "plan": "- short bulleted\n- list that conveys\n- long-term plan",
                "criticism": "constructive self-criticism",
                "speak": "thoughts summary to say to user",
            },
            "command": {"name": "command name/task name", "description": "command or task description", "args": {"arg name": "value"}},
        }
>>>>>>> bf2a0e6d
    formatted_response_format = json.dumps(response_format, indent=4)
    prompt_builder.set_response_format(formatted_response_format)
    # Generate the prompt string
    prompt_string = prompt_builder.generate_prompt_string()

    return prompt_string<|MERGE_RESOLUTION|>--- conflicted
+++ resolved
@@ -140,28 +140,12 @@
       "Constructively self-criticize your big-picture behavior constantly.",
       "Reflect on past decisions and strategies to refine your approach.",
       "Every command has a cost, so be smart and efficient. "
-<<<<<<< HEAD
-      "Aim to complete tasks in the least number of steps.",
-      "As soon as you write the result in file, finish the task"
-=======
       "Aim to complete tasks in the least number of steps."
->>>>>>> bf2a0e6d
     ]
     for evaluation in evaluations:
       prompt_builder.add_evaluation(evaluation)
 
     response_format = {
-<<<<<<< HEAD
-                "thoughts": {
-                    "text": "thought",
-                    "reasoning": "reasoning",
-                    "plan": "- short bulleted\n- list that conveys\n- long-term plan",
-                    "criticism": "constructive self-criticism",
-                    "speak": "thoughts summary to say to user",
-                },
-                "command": {"name": "command name", "args": {"arg name": "value"}},
-            }
-=======
             "thoughts": {
                 "text": "thought",
                 "reasoning": "reasoning",
@@ -171,7 +155,6 @@
             },
             "command": {"name": "command name/task name", "description": "command or task description", "args": {"arg name": "value"}},
         }
->>>>>>> bf2a0e6d
     formatted_response_format = json.dumps(response_format, indent=4)
     prompt_builder.set_response_format(formatted_response_format)
     # Generate the prompt string
