# from superagi.models.types.agent_with_config import AgentWithConfig
import importlib
from datetime import datetime, timedelta
from fastapi import  HTTPException

from time import time

from celery import Celery
from sqlalchemy.orm import sessionmaker
from ast import literal_eval

from superagi import worker
from superagi.agent.super_agi import SuperAgi
from superagi.config.config import get_config
from superagi.llms.openai import OpenAi
from superagi.models.agent import Agent
from superagi.models.agent_config import AgentConfiguration
from superagi.models.agent_execution import AgentExecution
from superagi.models.agent_template_step import AgentTemplateStep
from superagi.models.configuration import Configuration
from superagi.models.db import connect_db
from superagi.models.organisation import Organisation
from superagi.models.project import Project
from superagi.models.tool import Tool
from superagi.tools.code.tools import CodingTool
from superagi.tools.email.read_email import ReadEmailTool
from superagi.tools.email.send_email import SendEmailTool
from superagi.tools.email.send_email_attachment import SendEmailAttachmentTool
from superagi.tools.file.read_file import ReadFileTool
from superagi.tools.file.write_file import WriteFileTool
from superagi.tools.google_search.google_search import GoogleSearchTool
from superagi.tools.google_serp_search.google_serp_search import GoogleSerpTool
from superagi.tools.jira.create_issue import CreateIssueTool
from superagi.tools.jira.edit_issue import EditIssueTool
from superagi.tools.jira.get_projects import GetProjectsTool
from superagi.tools.jira.search_issues import SearchJiraTool
from superagi.tools.thinking.tools import ThinkingTool
from superagi.tools.webscaper.tools import WebScraperTool
from superagi.vector_store.embedding.openai import OpenAiEmbedding
from superagi.vector_store.vector_factory import VectorFactory
from superagi.helper.encyption_helper import decrypt_data
from sqlalchemy import func
import superagi.worker

engine = connect_db()
Session = sessionmaker(bind=engine)


class AgentExecutor:
    @staticmethod
    def validate_filename(filename):
        if filename.endswith(".py"):
            return filename[:-3]  # Remove the last three characters (i.e., ".py")
        return filename

    @staticmethod
    def create_object(class_name, folder_name, file_name):
        file_name = AgentExecutor.validate_filename(filename=file_name)
        module_name = f"superagi.tools.{folder_name}.{file_name}"

        # Load the module dynamically
        module = importlib.import_module(module_name)

        # Get the class from the loaded module
        obj_class = getattr(module, class_name)

        # Create an instance of the class
        new_object = obj_class()
        return new_object

    @staticmethod
    def get_model_api_key_from_execution(agent_execution, session):
        agent_id = agent_execution.agent_id
        agent = session.query(Agent).filter(Agent.id == agent_id).first()
        if not agent:
            raise HTTPException(status_code=404, detail="Agent not found")
        project = session.query(Project).filter(Project.id == agent.project_id).first()
        if not project:
            raise HTTPException(status_code=404, detail="Project not found")
        organisation = session.query(Organisation).filter(Organisation.id == project.organisation_id).first()
        if not organisation:
            raise HTTPException(status_code=404, detail="Organisation not found")
        config = session.query(Configuration).filter(Configuration.organisation_id == organisation.id,
                                                     Configuration.key == "model_api_key").first()
        if not config:
            raise HTTPException(status_code=404, detail="Configuration not found")
        model_api_key = decrypt_data(config.value)
        return model_api_key

    def execute_next_action(self, agent_execution_id):
        global engine
<<<<<<< HEAD
        # try:
        engine.dispose()
        session = Session()
        agent_execution = session.query(AgentExecution).filter(AgentExecution.id == agent_execution_id).first()
        '''Avoiding running old agent executions'''
        if agent_execution.created_at < datetime.utcnow() - timedelta(days=1):
            return
        agent = session.query(Agent).filter(Agent.id == agent_execution.agent_id).first()
        # if agent_execution.status == "PAUSED" or agent_execution.status == "TERMINATED" or agent_execution == "COMPLETED":
        #     return
        if agent_execution.status != "RUNNING":
            return

        if not agent:
            return "Agent Not found"

        tools = [
            ThinkingTool(),
            WebScraperTool(),
        ]

        parsed_config = Agent.fetch_configuration(session, agent.id)
        max_iterations = (parsed_config["max_iterations"])
        total_calls = agent_execution.num_of_calls

        if max_iterations <= total_calls:
            db_agent_execution = session.query(AgentExecution).filter(AgentExecution.id == agent_execution_id).first()
            db_agent_execution.status = "ITERATION_LIMIT_EXCEEDED"
            session.commit()
            print("ITERATION_LIMIT_CROSSED")
            return "ITERATION_LIMIT_CROSSED"

        parsed_config["agent_execution_id"] = agent_execution.id

        model_api_key = AgentExecutor.get_model_api_key_from_execution(agent_execution, session)

        if parsed_config["LTM_DB"] == "Pinecone":
            memory = VectorFactory.get_vector_storage("PineCone", "super-agent-index1", OpenAiEmbedding(model_api_key))
        else:
            memory = VectorFactory.get_vector_storage("PineCone", "super-agent-index1", OpenAiEmbedding(model_api_key))

        user_tools = session.query(Tool).filter(Tool.id.in_(parsed_config["tools"])).all()
        for tool in user_tools:
            tool = AgentExecutor.create_object(tool.class_name, tool.folder_name, tool.file_name)
            tools.append(tool)

        tools = self.set_default_params_tools(tools, parsed_config, agent_execution.agent_id,model_api_key=model_api_key)

        spawned_agent = SuperAgi(ai_name=parsed_config["name"], ai_role=parsed_config["description"],
                                 llm=OpenAi(model=parsed_config["model"],api_key=model_api_key), tools=tools, memory=memory,
                                 agent_config=parsed_config)

        agent_template_step = session.query(AgentTemplateStep).filter(
            AgentTemplateStep.id == agent_execution.current_step_id).first()
        response = spawned_agent.execute(agent_template_step)
        if "retry" in response and response["retry"]:
            response = spawned_agent.execute(agent_template_step)
        agent_execution.current_step_id = agent_template_step.next_step_id
        session.commit()
        if response["result"] == "COMPLETE":
            db_agent_execution = session.query(AgentExecution).filter(AgentExecution.id == agent_execution_id).first()
            db_agent_execution.status = "COMPLETED"
=======
        try:
            engine.dispose()
            session = Session()
            agent_execution = session.query(AgentExecution).filter(AgentExecution.id == agent_execution_id).first()
            agent = session.query(Agent).filter(Agent.id == agent_execution.agent_id).first()
            if agent_execution.status == "PAUSED" or agent_execution.status == "TERMINATED" \
                    or agent_execution == "COMPLETED":
                return

            if not agent:
                return "Agent Not found"
            print("Agent Under Execution : ")
            print(agent)
            print("Agent Execution : ")
            print(agent_execution)
            parsed_config = self.fetch_agent_configuration(session, agent, agent_execution)
            tools = [
                LlmThinkingTool(llm=OpenAi(model=parsed_config["model"])),
                # GoogleSearchTool(),
                # WriteFileTool(),
                # ReadFileTool(),
                # ReadEmailTool(),
                # SendEmailTool(),
                # SendEmailAttachmentTool(),
                # CreateIssueTool(),
                # SearchJiraTool(),
                # GetProjectsTool(),
                # EditIssueTool()
            ]

            try:
                if parsed_config["LTM_DB"] == "Pinecone":
                    memory = VectorFactory.get_vector_storage("PineCone", "super-agent-index1", OpenAiEmbedding())
                else:
                    memory = VectorFactory.get_vector_storage("PineCone", "super-agent-index1", OpenAiEmbedding())
            except:
                print("Unable to setup the pincone connection...")
                memory = None

            user_tools = session.query(Tool).filter(Tool.id.in_(parsed_config["tools"])).all()

            for tool in user_tools:
                tools.append(AgentExecutor.create_object(tool.class_name, tool.folder_name, tool.file_name))

            spawned_agent = SuperAgi(ai_name=parsed_config["name"], ai_role=parsed_config["description"],
                                     llm=OpenAi(model=parsed_config["model"]), tools=tools, memory=memory,
                                     agent_config=parsed_config, agent=agent)
            response = spawned_agent.execute(parsed_config["goal"])

>>>>>>> f7ddef5e
            session.commit()
        else:
            print("Starting next job for agent execution id: ", agent_execution_id)
            superagi.worker.execute_agent.delay(agent_execution_id, datetime.now())

        session.close()
        # except Exception as exception:
        #     print("Exception Occured in celery job", exception)
        #     print(str(exception))
        # finally:
        #     engine.dispose()

    def set_default_params_tools(self, tools, parsed_config, agent_id,model_api_key):
        new_tools = []
        for tool in tools:
            if hasattr(tool, 'goals'):
                tool.goals = parsed_config["goal"]
            if hasattr(tool, 'llm') and (parsed_config["model"] == "gpt4" or parsed_config["model"] == "gpt-3.5-turbo"):
                tool.llm = OpenAi(model="gpt-3.5-turbo",api_key=model_api_key, temperature=0.3)
            elif hasattr(tool, 'llm'):
                tool.llm = OpenAi(model=parsed_config["model"], api_key=model_api_key, temperature=0.3)
            elif hasattr(tool,'image_llm'):
                tool.image_llm = OpenAi(model=parsed_config["model"],api_key=model_api_key)
            elif hasattr(tool, 'agent_id'):
                tool.agent_id = agent_id
            new_tools.append(tool)
        return tools<|MERGE_RESOLUTION|>--- conflicted
+++ resolved
@@ -89,131 +89,84 @@
 
     def execute_next_action(self, agent_execution_id):
         global engine
-<<<<<<< HEAD
-        # try:
-        engine.dispose()
-        session = Session()
-        agent_execution = session.query(AgentExecution).filter(AgentExecution.id == agent_execution_id).first()
-        '''Avoiding running old agent executions'''
-        if agent_execution.created_at < datetime.utcnow() - timedelta(days=1):
-            return
-        agent = session.query(Agent).filter(Agent.id == agent_execution.agent_id).first()
-        # if agent_execution.status == "PAUSED" or agent_execution.status == "TERMINATED" or agent_execution == "COMPLETED":
-        #     return
-        if agent_execution.status != "RUNNING":
-            return
+        try:
+          engine.dispose()
+          session = Session()
+          agent_execution = session.query(AgentExecution).filter(AgentExecution.id == agent_execution_id).first()
+          '''Avoiding running old agent executions'''
+          if agent_execution.created_at < datetime.utcnow() - timedelta(days=1):
+              return
+          agent = session.query(Agent).filter(Agent.id == agent_execution.agent_id).first()
+          # if agent_execution.status == "PAUSED" or agent_execution.status == "TERMINATED" or agent_execution == "COMPLETED":
+          #     return
+          if agent_execution.status != "RUNNING":
+              return
 
-        if not agent:
-            return "Agent Not found"
+          if not agent:
+              return "Agent Not found"
 
-        tools = [
-            ThinkingTool(),
-            WebScraperTool(),
-        ]
+          tools = [
+              ThinkingTool(),
+              WebScraperTool(),
+          ]
 
-        parsed_config = Agent.fetch_configuration(session, agent.id)
-        max_iterations = (parsed_config["max_iterations"])
-        total_calls = agent_execution.num_of_calls
+          parsed_config = Agent.fetch_configuration(session, agent.id)
+          max_iterations = (parsed_config["max_iterations"])
+          total_calls = agent_execution.num_of_calls
 
-        if max_iterations <= total_calls:
-            db_agent_execution = session.query(AgentExecution).filter(AgentExecution.id == agent_execution_id).first()
-            db_agent_execution.status = "ITERATION_LIMIT_EXCEEDED"
-            session.commit()
-            print("ITERATION_LIMIT_CROSSED")
-            return "ITERATION_LIMIT_CROSSED"
+          if max_iterations <= total_calls:
+              db_agent_execution = session.query(AgentExecution).filter(AgentExecution.id == agent_execution_id).first()
+              db_agent_execution.status = "ITERATION_LIMIT_EXCEEDED"
+              session.commit()
+              print("ITERATION_LIMIT_CROSSED")
+              return "ITERATION_LIMIT_CROSSED"
 
-        parsed_config["agent_execution_id"] = agent_execution.id
+          parsed_config["agent_execution_id"] = agent_execution.id
 
-        model_api_key = AgentExecutor.get_model_api_key_from_execution(agent_execution, session)
+          model_api_key = AgentExecutor.get_model_api_key_from_execution(agent_execution, session)
 
-        if parsed_config["LTM_DB"] == "Pinecone":
-            memory = VectorFactory.get_vector_storage("PineCone", "super-agent-index1", OpenAiEmbedding(model_api_key))
-        else:
-            memory = VectorFactory.get_vector_storage("PineCone", "super-agent-index1", OpenAiEmbedding(model_api_key))
+          try:
+            if parsed_config["LTM_DB"] == "Pinecone":
+                memory = VectorFactory.get_vector_storage("PineCone", "super-agent-index1", OpenAiEmbedding(model_api_key))
+            else:
+                memory = VectorFactory.get_vector_storage("PineCone", "super-agent-index1", OpenAiEmbedding(model_api_key))
+          except:
+            print("Unable to setup the pincone connection...")
+            memory = None
 
-        user_tools = session.query(Tool).filter(Tool.id.in_(parsed_config["tools"])).all()
-        for tool in user_tools:
-            tool = AgentExecutor.create_object(tool.class_name, tool.folder_name, tool.file_name)
-            tools.append(tool)
+          user_tools = session.query(Tool).filter(Tool.id.in_(parsed_config["tools"])).all()
+          for tool in user_tools:
+              tool = AgentExecutor.create_object(tool.class_name, tool.folder_name, tool.file_name)
+              tools.append(tool)
 
-        tools = self.set_default_params_tools(tools, parsed_config, agent_execution.agent_id,model_api_key=model_api_key)
+          tools = self.set_default_params_tools(tools, parsed_config, agent_execution.agent_id,model_api_key=model_api_key)
 
-        spawned_agent = SuperAgi(ai_name=parsed_config["name"], ai_role=parsed_config["description"],
-                                 llm=OpenAi(model=parsed_config["model"],api_key=model_api_key), tools=tools, memory=memory,
-                                 agent_config=parsed_config)
+          spawned_agent = SuperAgi(ai_name=parsed_config["name"], ai_role=parsed_config["description"],
+                                   llm=OpenAi(model=parsed_config["model"],api_key=model_api_key), tools=tools, memory=memory,
+                                   agent_config=parsed_config)
 
-        agent_template_step = session.query(AgentTemplateStep).filter(
-            AgentTemplateStep.id == agent_execution.current_step_id).first()
-        response = spawned_agent.execute(agent_template_step)
-        if "retry" in response and response["retry"]:
-            response = spawned_agent.execute(agent_template_step)
-        agent_execution.current_step_id = agent_template_step.next_step_id
-        session.commit()
-        if response["result"] == "COMPLETE":
-            db_agent_execution = session.query(AgentExecution).filter(AgentExecution.id == agent_execution_id).first()
-            db_agent_execution.status = "COMPLETED"
-=======
-        try:
-            engine.dispose()
-            session = Session()
-            agent_execution = session.query(AgentExecution).filter(AgentExecution.id == agent_execution_id).first()
-            agent = session.query(Agent).filter(Agent.id == agent_execution.agent_id).first()
-            if agent_execution.status == "PAUSED" or agent_execution.status == "TERMINATED" \
-                    or agent_execution == "COMPLETED":
-                return
+          agent_template_step = session.query(AgentTemplateStep).filter(
+              AgentTemplateStep.id == agent_execution.current_step_id).first()
+          response = spawned_agent.execute(agent_template_step)
+          if "retry" in response and response["retry"]:
+              response = spawned_agent.execute(agent_template_step)
+          agent_execution.current_step_id = agent_template_step.next_step_id
+          session.commit()
+          if response["result"] == "COMPLETE":
+              db_agent_execution = session.query(AgentExecution).filter(AgentExecution.id == agent_execution_id).first()
+              db_agent_execution.status = "COMPLETED"
 
-            if not agent:
-                return "Agent Not found"
-            print("Agent Under Execution : ")
-            print(agent)
-            print("Agent Execution : ")
-            print(agent_execution)
-            parsed_config = self.fetch_agent_configuration(session, agent, agent_execution)
-            tools = [
-                LlmThinkingTool(llm=OpenAi(model=parsed_config["model"])),
-                # GoogleSearchTool(),
-                # WriteFileTool(),
-                # ReadFileTool(),
-                # ReadEmailTool(),
-                # SendEmailTool(),
-                # SendEmailAttachmentTool(),
-                # CreateIssueTool(),
-                # SearchJiraTool(),
-                # GetProjectsTool(),
-                # EditIssueTool()
-            ]
+              session.commit()
+          else:
+              print("Starting next job for agent execution id: ", agent_execution_id)
+              superagi.worker.execute_agent.delay(agent_execution_id, datetime.now())
 
-            try:
-                if parsed_config["LTM_DB"] == "Pinecone":
-                    memory = VectorFactory.get_vector_storage("PineCone", "super-agent-index1", OpenAiEmbedding())
-                else:
-                    memory = VectorFactory.get_vector_storage("PineCone", "super-agent-index1", OpenAiEmbedding())
-            except:
-                print("Unable to setup the pincone connection...")
-                memory = None
-
-            user_tools = session.query(Tool).filter(Tool.id.in_(parsed_config["tools"])).all()
-
-            for tool in user_tools:
-                tools.append(AgentExecutor.create_object(tool.class_name, tool.folder_name, tool.file_name))
-
-            spawned_agent = SuperAgi(ai_name=parsed_config["name"], ai_role=parsed_config["description"],
-                                     llm=OpenAi(model=parsed_config["model"]), tools=tools, memory=memory,
-                                     agent_config=parsed_config, agent=agent)
-            response = spawned_agent.execute(parsed_config["goal"])
-
->>>>>>> f7ddef5e
-            session.commit()
-        else:
-            print("Starting next job for agent execution id: ", agent_execution_id)
-            superagi.worker.execute_agent.delay(agent_execution_id, datetime.now())
-
-        session.close()
-        # except Exception as exception:
-        #     print("Exception Occured in celery job", exception)
-        #     print(str(exception))
-        # finally:
-        #     engine.dispose()
+          session.close()
+        except Exception as exception:
+             print("Exception Occured in celery job", exception)
+             print(str(exception))
+        finally:
+             engine.dispose()
 
     def set_default_params_tools(self, tools, parsed_config, agent_id,model_api_key):
         new_tools = []
